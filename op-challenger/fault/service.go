--- conflicted
+++ resolved
@@ -54,15 +54,9 @@
 
 	var trace types.TraceProvider
 	switch cfg.TraceType {
-<<<<<<< HEAD
-	case flags.TraceTypeCannon:
+	case config.TraceTypeCannon:
 		trace = cannon.NewCannonTraceProvider(logger, cfg.CannonDatadir)
-	case flags.TraceTypeAlphabet:
-=======
-	case config.TraceTypeCannon:
-		trace = cannon.NewCannonTraceProvider(cfg.CannonDatadir)
 	case config.TraceTypeAlphabet:
->>>>>>> d653ea62
 		trace = NewAlphabetProvider(cfg.AlphabetTrace, uint64(cfg.GameDepth))
 	default:
 		return nil, fmt.Errorf("unsupported trace type: %v", cfg.TraceType)
